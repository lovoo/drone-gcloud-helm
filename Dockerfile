FROM alpine:3.5

ENV GCLOUD_VERSION=142.0.0
ENV KUBECTL_VERSION=v1.5.2
<<<<<<< HEAD
ENV HELM_VERSION=v2.4.2
=======
ENV HELM_VERSION=v2.5.0
>>>>>>> bd9512b7

RUN apk --update --no-cache add python tar openssl wget ca-certificates

RUN mkdir -p /opt && cd /opt && \
	wget -q https://dl.google.com/dl/cloudsdk/channels/rapid/downloads/google-cloud-sdk-${GCLOUD_VERSION}-linux-x86_64.tar.gz && \
	tar -xvf google-cloud-sdk-${GCLOUD_VERSION}-linux-x86_64.tar.gz && \
	google-cloud-sdk/install.sh --usage-reporting=true --path-update=true && \
	rm -f google-cloud-sdk-${GCLOUD_VERSION}-linux-x86_64.tar.gz

RUN mkdir -p /tmp/gcloud && \
	cd /tmp/gcloud && \
	wget -q https://storage.googleapis.com/kubernetes-release/release/${KUBECTL_VERSION}/bin/linux/amd64/kubectl && \
	cp kubectl /opt/google-cloud-sdk/bin/ && \
	chmod a+x /opt/google-cloud-sdk/bin/kubectl && \

	wget -q https://storage.googleapis.com/kubernetes-helm/helm-${HELM_VERSION}-linux-amd64.tar.gz && \
	tar -xvf helm-${HELM_VERSION}-linux-amd64.tar.gz && \
	cp linux-amd64/helm /opt/google-cloud-sdk/bin/ && \
	chmod a+x /opt/google-cloud-sdk/bin/helm && \

	cd && rm -rf /tmp/gcloud

COPY build/drone-gcloud-helm /opt/google-cloud-sdk/bin/

RUN chmod a+x /opt/google-cloud-sdk/bin/drone-gcloud-helm

ENV PATH=$PATH:/opt/google-cloud-sdk/bin

ENTRYPOINT ["/opt/google-cloud-sdk/bin/drone-gcloud-helm"]<|MERGE_RESOLUTION|>--- conflicted
+++ resolved
@@ -2,11 +2,8 @@
 
 ENV GCLOUD_VERSION=142.0.0
 ENV KUBECTL_VERSION=v1.5.2
-<<<<<<< HEAD
-ENV HELM_VERSION=v2.4.2
-=======
 ENV HELM_VERSION=v2.5.0
->>>>>>> bd9512b7
+
 
 RUN apk --update --no-cache add python tar openssl wget ca-certificates
 
